--- conflicted
+++ resolved
@@ -42,13 +42,10 @@
 // LmsSignatureFromBytes returns an LmsSignature represented by b.
 // This is the inverse of the ToBytes() on LmsSignature.
 func LmsSignatureFromBytes(b []byte) (LmsSignature, error) {
-<<<<<<< HEAD
 	if len(b) < 8 {
 		return LmsSignature{}, errors.New("LmsSignatureFromBytes(): Signature is too short")
 	}
 
-=======
->>>>>>> d7ee178c
 	var err error
 
 	// The internal counter is bytes 0-3
